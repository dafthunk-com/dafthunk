--- conflicted
+++ resolved
@@ -158,11 +158,8 @@
         AWS_REGION: this.env.AWS_REGION,
         SES_DEFAULT_FROM: this.env.SES_DEFAULT_FROM,
         EMAIL_DOMAIN: this.env.EMAIL_DOMAIN,
-<<<<<<< HEAD
         OPENAI_API_KEY: this.env.OPENAI_API_KEY,
-=======
         ANTHROPIC_API_KEY: this.env.ANTHROPIC_API_KEY,
->>>>>>> 1108ec8c
       },
     };
   }
@@ -770,11 +767,8 @@
           AWS_REGION: this.env.AWS_REGION,
           SES_DEFAULT_FROM: this.env.SES_DEFAULT_FROM,
           EMAIL_DOMAIN: this.env.EMAIL_DOMAIN,
-<<<<<<< HEAD
           OPENAI_API_KEY: this.env.OPENAI_API_KEY,
-=======
           ANTHROPIC_API_KEY: this.env.ANTHROPIC_API_KEY,
->>>>>>> 1108ec8c
         },
       };
 
